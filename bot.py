import discord
from discord.ext import commands
from glob import glob

import config

intents = discord.Intents(
    guild_messages=True,
    guild_reactions=True,
    guilds=True,
)


class Bot(commands.Bot):
    error_channel = config.error_channel_id

    async def get_context(self, message, *, cls=commands.Context):
        if hasattr(self, "custom_context"):
            return await super().get_context(message, cls=self.custom_context)
        else:
            return await super().get_context(message, cls=cls)


bot = Bot(
    command_prefix=commands.when_mentioned_or(config.prefix),
    intents=intents,
<<<<<<< HEAD
    #owner_ids=[115997555619266561, 204306127838642176],
=======
    owner_ids=config.owner_ids,
>>>>>>> 0e5d9fe5
    help_command=commands.DefaultHelpCommand(
        command_attrs={"name": "commands", "aliases": ["command"]}
    ),
)


for ext in glob("extensions/*.py"):
    bot.load_extension(ext.replace("/", ".")[:-3])

#bot.load_extension("jishaku")

bot.run(config.token)<|MERGE_RESOLUTION|>--- conflicted
+++ resolved
@@ -24,11 +24,7 @@
 bot = Bot(
     command_prefix=commands.when_mentioned_or(config.prefix),
     intents=intents,
-<<<<<<< HEAD
-    #owner_ids=[115997555619266561, 204306127838642176],
-=======
     owner_ids=config.owner_ids,
->>>>>>> 0e5d9fe5
     help_command=commands.DefaultHelpCommand(
         command_attrs={"name": "commands", "aliases": ["command"]}
     ),
