from __future__ import annotations

import asyncio
import dataclasses
import math
import random
import typing

import discord
from discord.mentions import AllowedMentions

from extensions.players import Player

if typing.TYPE_CHECKING:
    from extensions import players as _players, utils

can_send_overwrites = discord.PermissionOverwrite(send_messages=True)
cannot_send_overwrites = discord.PermissionOverwrite(send_messages=False)
can_read_overwrites = discord.PermissionOverwrite(read_messages=True)
everyone_overwrites = discord.PermissionOverwrite(
    read_messages=False,
    send_messages=False,
    attach_files=False,
    add_reactions=False,
)
spectating_overwrites = discord.PermissionOverwrite(
    read_messages=True,
    send_messages=False,
    attach_files=False,
    add_reactions=False,
)
bot_overwrites = discord.PermissionOverwrite(
    read_messages=True,
    send_messages=True,
    attach_files=True,
    add_reactions=True,
)


@dataclasses.dataclass
class MafiaGameConfig:
    starting_mafia: int
    special_roles: typing.List[_players.Player]
    ctx: utils.CustomContext
    night_length: int = 90
    day_length: int = 120


class MafiaGame:
    def __init__(self, ctx: utils.CustomContext, *, config: str):
        # The discord members, we'll produce our list of players later
        self._members: typing.Optional[typing.List[discord.Member]] = None
        # The actual players of the game
        self.players: typing.List[_players.Player] = []

        self.ctx: utils.CustomContext = ctx
        self.is_day: bool = True

        # Different chats needed
        self.category = discord.CategoryChannel = None
        self.chat: typing.Optional[discord.TextChannel] = None
        self.info: typing.Optional[discord.TextChannel] = None
        self.jail: typing.Optional[discord.TextChannel] = None
        self.jail_webhook: typing.Optional[discord.Webhook] = None
        self.mafia_chat: typing.Optional[discord.TextChannel] = None
        self.dead_chat: typing.Optional[discord.TextChannel] = None

        self._alive_game_role_name: str = "Alive Players"
        self._alive_game_role: typing.Optional[discord.Role] = None

        self._rand = random.SystemRandom()
        self._config: typing.Optional[MafiaGameConfig] = None
        # The preconfigured option that can be provided
        self._preconfigured_config: str = config
        self._day: int = 1
        self._role_list: typing.Optional[list] = None

    @property
    def total_mafia(self) -> int:
        return sum(1 for player in self.players if player.is_mafia and not player.dead)

    @property
    def total_citizens(self) -> int:
        return sum(
            1 for player in self.players if player.is_citizen and not player.dead
        )

    @property
    def total_alive(self) -> int:
        return sum(1 for player in self.players if not player.dead)

    @property
    def total_players(self) -> int:
        return len(self.players)

    @property
    def godfather(self) -> _players.Player:
        for player in self.players:
            if player.is_godfather and not player.dead:
                return player

    # Notification methods

    async def night_notification(self):
        embed = discord.Embed(
            title=f"Night {self._day - 1}",
            description="Check your private channels",
            colour=0x0A0A86,
        )
        embed.set_thumbnail(
            url="https://www.jing.fm/clipimg/full/132-1327252_half-moon-png-images-moon-clipart-png.png"
        )
        await self.chat.send(content=self._alive_game_role.mention, embed=embed)

    async def day_notification(self, *deaths: Player):
        """Creates a notification image with all of todays notifications"""
        async with self.info.typing():
            buffer = await self.ctx.bot.create_day_image(self, list(deaths))
            await self.info.send(file=discord.File(buffer, filename="day.png"))

    # Winner methods

    def check_winner(self) -> bool:
        """Loops through all the winners and checks their win conditions"""
        for player in self.players:
            if not player.win_is_multi and player.win_condition(self):
                return True

        return False

    def get_winners(self) -> typing.List[Player]:
        """Returns all winners of this game"""
        return [p for p in self.players if p.win_condition(self)]

    async def choose_godfather(self):
        godfather = self._rand.choice(
            [
                p
                for p in self.players
                # We don't want to choose special mafia
                if p.role.__class__ is self.ctx.bot.role_mapping.get("Mafia")
            ]
        )
        godfather.role.is_godfather = True

        await godfather.channel.send("You are the godfather!")

    async def pick_players(self):
        player_cls = self.ctx.bot.mafia_player
        mafia_cls = self.ctx.bot.role_mapping["Mafia"]
        citizen_cls = self.ctx.bot.role_mapping["Citizen"]

        # I'm paranoid
        for i in range(5):
            self._rand.shuffle(self._members)
        # Set special roles first
        for role in self._config.special_roles:
            # Get member that will have this role
            member = self._members.pop()
            self.players.append(player_cls(member, self.ctx, role()))
        # Then get the remaining normal mafia needed
        for i in range(self._config.starting_mafia - self.total_mafia):
            member = self._members.pop()
            self.players.append(player_cls(member, self.ctx, mafia_cls()))
        # The rest are citizens
        while self._members:
            member = self._members.pop()
            self.players.append(player_cls(member, self.ctx, citizen_cls()))

    # Channel setup methods

    async def _claim_category(self) -> typing.Any[discord.CategoryChannel, None]:
        """Loops through the categories available on the server, returning
        a category we can lay claim to and use for caching. If it doesn't
        find one, it will return None
        """
        for category in self.ctx.guild.categories:
            # If this isn't the category name, we don't care
            if category.name != "MAFIA GAME":
                continue
            # If it's been claimed, we don't want this one
            if category.id in self.ctx.bot.claimed_categories:
                continue

            # Otherwise, if we're here, then it's a good category to claim
            self.ctx.bot.claimed_categories[category.id] = self
            return category

    async def _setup_category_channels(self, category: discord.CategoryChannel):
        # Setup all the overwrites needed
        info_overwrites = {
            self.ctx.guild.default_role: spectating_overwrites,
            self.ctx.guild.me: bot_overwrites,
            self._alive_game_role: cannot_send_overwrites,
        }
        chat_overwrites = {
            self.ctx.guild.default_role: spectating_overwrites,
            self.ctx.guild.me: bot_overwrites,
            self._alive_game_role: can_send_overwrites,
        }
        dead_overwrites = {
            self.ctx.guild.default_role: everyone_overwrites,
            self.ctx.guild.me: bot_overwrites,
        }
        mafia_overwrites = {
            self.ctx.guild.default_role: everyone_overwrites,
            self.ctx.guild.me: bot_overwrites,
            self._alive_game_role: can_send_overwrites,
        }
        jail_overwrites = {
            self.ctx.guild.default_role: everyone_overwrites,
            self.ctx.guild.me: bot_overwrites,
            self._alive_game_role: can_send_overwrites,
        }

        # Get each channel, if it exists edit... if not create
        info = discord.utils.get(category.text_channels, name="info")
        chat = discord.utils.get(category.text_channels, name="chat")
        dead = discord.utils.get(category.text_channels, name="dead")
        mafia = discord.utils.get(category.text_channels, name="mafia")
        jail = discord.utils.get(category.text_channels, name="jail")

        if info:
            if info.overwrites != info_overwrites:
                await info.edit(overwrites=info_overwrites)
        else:
            info = await category.create_text_channel(
                "info", overwrites=info_overwrites
            )
        if chat:
            if chat.overwrites != chat_overwrites:
                await chat.edit(overwrites=chat_overwrites)
        else:
            chat = await category.create_text_channel(
                "chat", overwrites=chat_overwrites
            )
        if dead:
            if dead.overwrites != dead_overwrites:
                await dead.edit(overwrites=dead_overwrites)
        else:
            dead = await category.create_text_channel(
                "dead", overwrites=dead_overwrites
            )
        if mafia:
            if mafia.overwrites != mafia_overwrites:
                await mafia.edit(overwrites=mafia_overwrites)
        else:
            mafia = await category.create_text_channel(
                "mafia", overwrites=mafia_overwrites
            )
        if jail:
            if jail.overwrites != jail_overwrites:
                await jail.edit(overwrites=jail_overwrites)
        else:
            jail = await category.create_text_channel(
                "jail", overwrites=jail_overwrites
            )
        # Jail has a special webhook, check that
        webhooks = await jail.webhooks()
        jail_webhook = discord.utils.get(webhooks, name="Jailor")
        if jail_webhook is None:
            b = await self.ctx.bot.user.avatar_url.read()
            jail_webhook = await jail.create_webhook(name="Jailor", avatar=b)

        # Now set each one
        self.info = info
        self.chat = chat
        self.dead_chat = dead
        self.mafia_chat = mafia
        self.jail = jail
        self.jail_webhook = jail_webhook

    async def _prune_category_channels(self, category: discord.CategoryChannel):
        """Removes all the personal channels in the category, leaving just the
        normal default channels"""
        for channel in category.text_channels:
            if channel.name not in ("info", "chat", "dead", "mafia", "jail"):
                await channel.delete()

    async def _setup_category(self):
        # Try to claim a category
        category = await self._claim_category()

        # If there isn't one available to claim, create and claim
        if category is None:
            category = await self.ctx.guild.create_category_channel("MAFIA GAME")
            self.ctx.bot.claimed_categories[category.id] = self

        self.category = category
        # Make sure the default channels are setup properly
        await self._setup_category_channels(category)
        # Then prune all the extra channels
        await self._prune_category_channels(category)

        return category

    async def _setup_channels(self, category: discord.CategoryChannel):
        """Receives a category with the default channels already setup, then sets up the
        rest of the players"""
        for p in self.players:
            # Let them see the mafia channel if they're mafia
            if p.is_mafia:
                await self.mafia_chat.set_permissions(
                    p.member, overwrite=can_read_overwrites
                )
            # Everyone has their own private channel, setup overwrites for them
            overwrites = {
                self.ctx.guild.default_role: everyone_overwrites,
                self.ctx.guild.me: bot_overwrites,
                self._alive_game_role: can_send_overwrites,
                p.member: can_read_overwrites,
            }
            # Create their channel
            channel = await category.create_text_channel(
                p.member.name, overwrites=overwrites
            )
            # Allow them to see info and chat
            await self.chat.set_permissions(p.member, read_messages=True)
            await self.info.set_permissions(p.member, read_messages=True)
            # If they're mafia let them see the mafia channel
            if p.is_mafia:
                await self.mafia_chat.set_permissions(p.member, read_messages=True)
            # Set it on the player object
            p.set_channel(channel)
            # Send them their startup message and pin it
            msg = await channel.send(p.role.startup_channel_message(self, p))
            await msg.pin()

    async def _setup_amount_players(self) -> typing.Tuple[int, int]:
        ctx = self.ctx
        minimum_players_needed = 3
        # Get max players
        await ctx.send(
            "Starting new game of Mafia! Please first select how many players "
            "you want to allow to play the game at maximum?"
        )
        answer = await ctx.bot.wait_for(
            "message", check=ctx.bot.min_max_check(ctx, minimum_players_needed, 25)
        )
        max_players = int(answer.content)
        # Min players
        await ctx.send("How many players at minimum?")
        answer = await ctx.bot.wait_for(
            "message",
            check=ctx.bot.min_max_check(ctx, minimum_players_needed, max_players),
        )
        min_players = int(answer.content)

        return min_players, max_players

    async def _setup_players(
        self, min_players: int, max_players: int
    ) -> typing.List[discord.Member]:
        wait_length_for_players_to_join = 60
        ctx = self.ctx
        game_players = set()

        async def wait_for_players():
            nonlocal game_players
            game_players = set()
            # Now start waiting for the players to actually join
            embed = discord.Embed(
                title="Mafia game!",
                description=f"Press \N{WHITE HEAVY CHECK MARK} to join! Waiting till at least {min_players} join. "
                f"After that will wait for {wait_length_for_players_to_join} seconds for the rest of the players to join",
                thumbnail=ctx.guild.icon_url,
            )
            embed.set_footer(text=f"{len(game_players)}/{min_players} Needed to join")
            msg = await ctx.send(embed=embed)
            await msg.add_reaction("\N{WHITE HEAVY CHECK MARK}")

            timer_not_started = True
            # Start the event here so that the update can use it
            join_event = asyncio.Event()

            async def joining_over():
                await asyncio.sleep(wait_length_for_players_to_join)
                join_event.set()

            async def update_embed():
                nonlocal timer_not_started
                while True:
                    # We want to start timeout if we've reached min players, but haven't
                    # already started it
                    start_timeout = (
                        len(game_players) >= min_players and timer_not_started
                    )
                    if start_timeout:
                        timer_not_started = False
                        embed.description += f"\n\nMin players reached! Waiting {wait_length_for_players_to_join} seconds or till max players ({max_players}) reached"
                        ctx.create_task(joining_over())
                    embed.set_footer(
                        text=f"{len(game_players)}/{min_players} Needed to join"
                    )
                    await msg.edit(embed=embed)
                    await asyncio.sleep(2)

            def check(p):
                # First don't accept any reactions that aren't actually people joining/leaving
                if p.message_id != msg.id:
                    return False
                if str(p.emoji) != "\N{WHITE HEAVY CHECK MARK}":
                    return False
                if p.user_id == ctx.bot.user.id:
                    return False
                if p.event_type == "REACTION_ADD":
                    game_players.add(p.user_id)
                    # If we've hit the max, finish
                    if len(game_players) == max_players:
                        return True
                # Only allow people to leave if we haven't hit the min
                if p.event_type == "REACTION_REMOVE":
                    try:
                        game_players.remove(p.user_id)
                    except KeyError:
                        pass

            done, pending = await asyncio.wait(
                [
                    ctx.create_task(ctx.bot.wait_for("raw_reaction_add", check=check)),
                    ctx.create_task(
                        ctx.bot.wait_for("raw_reaction_remove", check=check)
                    ),
                    ctx.create_task(update_embed()),
                    ctx.create_task(join_event.wait()),
                ],
                return_when=asyncio.FIRST_COMPLETED,
                timeout=300,
            )

            for task in pending:
                task.cancel()

            # If nothing was done, then the timeout happened
            if not done:
                raise asyncio.TimeoutError()

            return len(game_players) >= min_players

        for _ in range(5):
            if await wait_for_players():
                break

        if len(game_players) < min_players:
            await ctx.send("Failed to get players too many times")
            raise Exception()

        # Get the member objects
        game_players = await ctx.guild.query_members(user_ids=list(game_players))
        admins = [p.mention for p in game_players if p.guild_permissions.administrator]
        if admins:
            await ctx.send(
                "There are admins in this game, which means I cannot hide the "
                f"game channels from them. I will DM you the role you have {','.join(admins)}"
                ". Please only check the corresponding channel and the chat channel. "
                "Don't chat during the night, only respond to prompts in your channel. **Please "
                "make sure your DMs are open on this server, the game WILL fail to start if I can't "
                "DM you.**"
            )

        return game_players

    async def _setup_amount_mafia(self, players: int) -> int:
        ctx = self.ctx
        # Get amount of Mafia
        await ctx.send(
            f"How many mafia members (including special mafia members; Between 1 and {int(players / 2)})?"
        )
        answer = await ctx.bot.wait_for(
            "message", check=ctx.bot.min_max_check(ctx, 1, int(players / 2))
        )
        amount_of_mafia = int(answer.content)

        return amount_of_mafia

    async def _setup_special_roles(
        self, players: int, mafia: int
    ) -> typing.List[typing.Tuple[_players.Player, int]]:
        ctx = self.ctx
        amount_of_specials = [
            (v, 0)
            for k, v in ctx.bot.role_mapping.items()
            if k not in ["Mafia", "Citizen"]
        ]
        menu = ctx.bot.MafiaMenu(source=ctx.bot.MafiaPages(amount_of_specials, ctx))

        menu.amount_of_players = players
        menu.amount_of_mafia = mafia
        await menu.start(ctx, wait=True)

        return amount_of_specials

    # During game channel modification

    async def lock_chat_channel(self, target: discord.Member = None):
        if target is None:
            target = self._alive_game_role
        await self.chat.set_permissions(target, overwrite=cannot_send_overwrites)

    async def unlock_chat_channel(self, target: discord.Member = None):
        if target is None:
            target = self._alive_game_role
        await self.chat.set_permissions(target, overwrite=can_send_overwrites)

    async def lock_mafia_channel(self):
        await self.mafia_chat.set_permissions(
            self._alive_game_role, overwrite=cannot_send_overwrites
        )

    async def unlock_mafia_channel(self):
        await self.mafia_chat.set_permissions(
            self._alive_game_role, overwrite=can_send_overwrites
        )

    # Pre game entry methods

    async def _setup_config(self):
        """All the setup needed for the game to play"""
        ctx = self.ctx
        # Get/create the alive role
        self._alive_game_role = discord.utils.get(
            ctx.guild.roles, name=self._alive_game_role_name
        )
        if self._alive_game_role is None:
            self._alive_game_role = await ctx.guild.create_role(
                name=self._alive_game_role_name, hoist=True
            )

        # Config is already set
        if self._preconfigured_config:
            # Convert hex to the stuff we care about
            (
                amount_of_mafia,
                min_players,
                max_players,
                special_roles,
            ) = ctx.bot.hex_to_players(
                self._preconfigured_config,
                # A list of only the special roles
                (
                    v
                    for k, v in ctx.bot.role_mapping.items()
                    if k not in ["Mafia", "Citizen"]
                ),
            )
            # The only setup we need to do is get the players who will player
            self._members = await self._setup_players(min_players, max_players)
            # Set the config
            self._config = ctx.bot.MafiaGameConfig(amount_of_mafia, special_roles, ctx)
        else:
            # Go through normal setup. Amount of players, letting players join, amount of mafia, special roles
            min_players, max_players = await self._setup_amount_players()
            self._members = await self._setup_players(min_players, max_players)
            amount_of_mafia = await self._setup_amount_mafia(len(self._members))
            special_roles = await self._setup_special_roles(
                len(self._members), amount_of_mafia
            )
            # Convert the tuple of player, amount to just a list of all roles
            special_roles = [role for (role, amt) in special_roles for i in range(amt)]
            # Get hex to allow them to use this setup in the future
            h = ctx.bot.players_to_hex(
                special_roles, amount_of_mafia, min_players, max_players
            )
            await self.ctx.send(
                "In the future you can provide this to the mafia start command "
                f"to use the exact same configuration:\n{h}"
            )
            # Now that the setup is done, create the configuration for the game
            self._config = ctx.bot.MafiaGameConfig(amount_of_mafia, special_roles, ctx)

        for member in self._members:
            await member.add_roles(self._alive_game_role)

    async def _game_preparation(self):
        # Sort out the players
        await self.pick_players()
        # Setup the category required
        category = await self._setup_category()
        # And setup the channels in it
        await self._setup_channels(category)
        # Now choose the godfather
        await self.choose_godfather()
        # Mafia channel must be locked
        await self.lock_mafia_channel()
        # Now that everything is done unlock the channel

    # Day/Night cycles

    async def _start(self):
        """Play the game"""
        while True:
            if await self._cycle():
                break

        # The game is done, allow dead players to chat again
        for player in self.players:
            if player.dead:
                await self.chat.set_permissions(player.member, read_messages=True)

        # Send winners
        winners = self.get_winners()
        msg = "Winners are:\n{}".format(
            "\n".join(f"{winner.member.name} ({winner})" for winner in winners)
        )
        await self.chat.send(msg)
        # Send a message with everyone's roles
        msg = "\n".join(
            f"{player.member.mention} ({player})" for player in self.players
        )
        await self.ctx.send(
            f"The game is over! Roles were:\n{msg}",
            allowed_mentions=AllowedMentions(users=False),
        )
        await asyncio.sleep(60)
        await self.cleanup()

    async def _cycle(self) -> bool:
        """Performs one cycle of day/night"""
        # Do day tasks and check for winner
        await self._day_phase()
        if self.check_winner():
            return True
        self._day += 1
        # Then night tasks
        await self._night_phase()
        for player in self.players:
            self.ctx.create_task(player.post_night_task(self))

        return False

    async def _day_phase(self):
        if self._day == 1:
            await asyncio.sleep(10)
            await self.chat.send("Day is ending in 20 seconds")
            await asyncio.sleep(20)
            return

        # Start everyones day tasks
        tasks = [
            self.ctx.create_task(p.day_task(self)) for p in self.players if not p.dead
        ]

        await self._day_notify_of_night_phase()
        if self.check_winner():
            return
        await self._day_discussion_phase()
        # We'll cycle nomination -> voting up to three times
        # if no one gets nominated, or a vote is successful we'll break out
        for _ in range(3):
            nominated = await self._day_nomination_phase()
            if nominated is None:
                break

            await self._day_defense_phase(nominated)
            # If vote went through don't allow more nominations
            if await self._day_vote_phase(nominated):
                break
            if self.check_winner():
                return

        for task in tasks:
            if not task.done():
                task.cancel()

    async def _day_notify_of_night_phase(self):
        """Handles notification of what happened during the night"""
        killed = {}

        for player in self.players:
            killer = player.attacked_by
            cleaner = player.cleaned_by
            protector = player.protected_by

            # If they weren't killed, we don't care
            if not killer:
                continue
            # Don't care about already dead players
            if player.dead:
                continue

            # If they were protected, then let them know
            if protector and killer.attack_type <= protector.defense_type:
                await player.channel.send(protector.save_message)
                # If the killer was mafia, we also want to notify them of the saving
                if killer.is_mafia:
                    await self.mafia_chat.send(
                        f"{player.member.name} was saved last night from your attack!"
                    )
                continue

            # If they were cleaned, then notify the cleaner
            if cleaner:
                await cleaner.channel.send(
                    f"You cleaned {player.member.name} up, their role was {player}"
                )
                continue

            # Now if we're here it's a kill that wasn't stopped/cleaned
            player.dead = True
            # Check if it's a suicide or not
            if player == killer:
                msg = "f{player.member.mention} ({player}) suicided during the night!"
            else:
                msg = killer.attack_message.format(killer=killer, killed=player)

            killed[player] = msg

            # Remove their alive role and let them see dead chat
            await player.member.remove_roles(self._alive_game_role)
            await self.dead_chat.set_permissions(
                player.member, read_messages=True, send_messages=True
            )
            # Now if they were godfather, choose new godfather
            if player.is_godfather:
                await self.choose_godfather()
                player.role.is_godfather = False
            # If they had an executionor targetting them, they become a jester
            if player.executionor_target and not player.executionor_target.dead:
                player.executionor_target.role = self.ctx.bot.role_mapping["Jester"]()

        # This is where we'll send the day notification
        # task = self.ctx.create_task()

        for player, msg in killed.items():
            await self.chat.send(msg)
            # Give a bit of a pause for people to digest information
            await asyncio.sleep(2)

        if not killed:
            await self.chat.send("No one died last night!")

        # f = await task
        # await self.info.send(file=f)

    async def _day_discussion_phase(self):
        """Handles the discussion phase of the day"""
        await self.unlock_chat_channel()
        await self.chat.send(
            "Discussion time! You have 45 seconds before nomination will start"
        )
        await asyncio.sleep(45)

    async def _day_nomination_phase(self) -> Player:
        """Handles a nomination vote phase of the day"""
        noms_needed = math.floor(self.total_alive / 2) + 1
        await self.chat.send(
            "Nomination started! 30 seconds to nominate, at any point "
            "type `>>nominate @Member` to nominate the person you want to put up. "
            f"Need {noms_needed} players to nominate"
        )
        nominations = {}
        try:
            await self.ctx.bot.wait_for(
                "message",
                check=self.ctx.bot.nomination_check(self, nominations),
                timeout=30,
            )
        except asyncio.TimeoutError:
            pass

        # Nomination done, get the one voted the most
        try:
            most, count = collections.Counter(nominations.values()).most_common()[0]
        except IndexError:
            most, count = (0, 0)

        if count >= noms_needed:
            return most

    async def _day_defense_phase(self, player: Player):
        """Handles the defense of a player phase"""
        await self.lock_chat_channel()
        await self.unlock_chat_channel(player.member)
        await self.chat.send(f"What is your defense {player.member.mention}?")
        await asyncio.sleep(30)
        await self.unlock_chat_channel()

    async def _day_vote_phase(self, player: Player):
        """Handles the voting for a player"""
        votes = {}

        def check(m):
            if m.channel != self.chat:
                return False
            if voter := discord.utils.get(self.players, member=m.author):
                return False
            if m.content.lower() not in ("guilty", "innocent"):
                return False
            # Override to allow them to change their decision
            votes[voter] = m.content.lower()
            self.ctx.create_task(m.add_reaction("\N{THUMBS UP SIGN}"))
            return False

        await self.chat.send(
            "Make your votes now! Send either `Guilty` or `Innocent` to cast your vote"
        )
        try:
            await self.ctx.bot.wait_for("message", check=check, timeout=30)
        except asyncio.TimeoutError:
            pass

        guilty_votes = votes.get("guilty", 0)
        innocent_votes = votes.get("innocent", 0)

        if guilty_votes > innocent_votes:
            await self.chat.send(
                f"{player.member.mention} has been lynched! Votes {guilty_votes} to {innocent_votes}"
            )
            player.dead = True
            player.lynched = True
            # Remove their permissions from their channel
            await player.channel.set_permissions(
                player.member, read_messages=True, send_messages=False
            )
            if player.is_mafia:
                await self.mafia_chat.set_permissions(
                    player.member, read_messages=True, send_messages=False
                )
                # Repick godfather if they were godfather
                if player.is_godfather:
                    try:
                        await self.choose_godfather()
                    # If there's no mafia, citizens win. Just return, the cycle will handle it
                    except IndexError:
                        return
            await player.member.remove_roles(self._alive_game_role)
            await self.dead_chat.set_permissions(
                player.member, read_messages=True, send_messages=True
            )
            return True
        else:
            await self.chat.send(
                f"{player.member.mention} has been spared! Votes {guilty_votes} to {innocent_votes}"
            )
            return False

    async def _night_phase(self):
        await self.night_notification()
        await self.lock_chat_channel()
        await self.unlock_mafia_channel()
        # Schedule tasks. Add the asyncio sleep to *ensure* we sleep that long
        # even if everyone finishes early
        async def night_sleep():
            await asyncio.sleep(self._config.night_length - 20)
            await self.mafia_chat.send("Night is about to end in 20 seconds")
            await asyncio.sleep(20)

        tasks = [self.ctx.create_task(night_sleep())]
        mapping = {
            count: player.member.name
            for count, player in enumerate(self.players)
            if not player.is_mafia and not player.dead
        }
        msg = "\n".join(f"{count}: {player}" for count, player in mapping.items())

        godfather = self.godfather
        if godfather.night_role_blocked:
            await self.mafia_chat.send("The godfather cannot kill tonight!")
        else:
            await self.mafia_chat.send(
                "**Godfather:** Type the number assigned to a member to kill someone. "
                f"Alive players are:\n{msg}"
            )

            async def mafia_check():
                msg = await self.ctx.bot.wait_for(
                    "message",
                    check=self.ctx.bot.mafia_kill_check(self, mapping),
                )
                player = mapping[int(msg.content)]
                player = self.ctx.bot.get_mafia_player(self, player)
                # They were protected during the day
                if (
                    player.protected_by
                    and player.protected_by.defense_type >= godfather.attack_type
                ):
                    await self.mafia_chat.send(
                        "That target has been protected for the night! Your attack failed!"
                    )
                else:
                    player.kill(godfather)
                    await self.mafia_chat.send("\N{THUMBS UP SIGN}")

            tasks.append(mafia_check())

        for p in self.players:
            if p.dead or p.night_role_blocked:
                p.night_role_blocked = False
                continue
            task = self.ctx.create_task(p.night_task(self))
            tasks.append(task)

        _, pending = await asyncio.wait(
            tasks, timeout=self._config.night_length, return_when=asyncio.ALL_COMPLETED
        )
        # Cancel pending tasks, times up
        for task in pending:
            task.cancel()

        await self.lock_mafia_channel()

    # Entry points

<<<<<<< HEAD
    async def pre_day(self):
        deaths = []
        if self._day > 1:
            for player in self.players:
                if player.dead:
                    continue
                if killer := player.killed_by:
                    await self._handle_killing(killer, player)
                    deaths.append(player)

            await self.day_notification(*deaths)
        else:
            await self.day_notification()
=======
    async def play(self):
        """Handles the preparation and the playing of the game"""
        await self._setup_config()
        await self._game_preparation()
        await self._start()

    async def _start(self):
        """Play the game"""
        while True:
            if await self._cycle():
                break
>>>>>>> 0e5d9fe5

        # The game is done, allow dead players to chat again
        for player in self.players:
            if player.dead:
                await self.chat.set_permissions(player.member, read_messages=True)

        # Send winners
        winners = self.get_winners()
        msg = "Winners are:\n{}".format(
            "\n".join(f"{winner.member.name} ({winner})" for winner in winners)
        )
        await self.chat.send(msg)
        # Send a message with everyone's roles
        msg = "\n".join(
            f"{player.member.mention} ({player})" for player in self.players
        )
<<<<<<< HEAD
        # Cancel pending tasks, times up
        for task in pending:
            task.cancel()

        # Now check for msg, if it's here then there was a hanging vote
        if msg:
            # Reactions aren't updated in place, need to refetch
            msg = await msg.channel.fetch_message(msg.id)
            yes_votes = discord.utils.get(msg.reactions, emoji="\N{THUMBS UP SIGN}")
            no_votes = discord.utils.get(msg.reactions, emoji="\N{THUMBS DOWN SIGN}")
            yes_count = 0
            no_count = 0
            async for user in yes_votes.users():
                if [p for p in self.players if p.member == user and not p.dead]:
                    yes_count += 1
            async for user in no_votes.users():
                if [p for p in self.players if p.member == user and not p.dead]:
                    no_count += 1
            # The lynching happened
            if yes_count > no_count:
                player = nominations["nomination"]
                player.dead = True
                player.lynched = True
                await self.chat.set_permissions(
                    player.member, read_messages=True, send_messages=False
                )
                if player.channel:
                    await player.channel.set_permissions(
                        player.member, read_messages=True, send_messages=False
                    )
                if player.is_mafia:
                    await self.mafia_chat.set_permissions(
                        player.member, read_messages=True, send_messages=False
                    )
                    if player.is_godfather:
                        try:
                            await self.choose_godfather()
                        # If there's mafia, citizens win. Just return, the cycle will handle it
                        except IndexError:
                            return
                await self.day_notification()
                await player.member.remove_roles(self._alive_game_role)
                await self.dead_chat.set_permissions(player.member, read_messages=True)
=======
        await self.ctx.send(msg, allowed_mentions=AllowedMentions(users=False))
        await asyncio.sleep(60)
        await self.cleanup()
>>>>>>> 0e5d9fe5

    # Cleanup

    async def cleanup(self):
        for player in self.players:
            await player.member.remove_roles(self._alive_game_role)

        if category := self.category:
            # In order to cleanup the channels we want to remove all personal channels
            await self._prune_category_channels(category)
            # Then make sure the category channels are setup as they should be
            await self._setup_category_channels(category)

            # Now purge the channels
            await asyncio.wait(
                [
                    self.info.purge(limit=None),
                    self.dead_chat.purge(limit=None),
                    self.jail.purge(limit=None),
                    self.chat.purge(limit=None),
                    self.mafia_chat.purge(limit=None),
                ],
                return_when=asyncio.ALL_COMPLETED,
            )
            # Done with cleanup, remove our claim
            del self.ctx.bot.claimed_categories[self.category.id]


def setup(bot):
    bot.MafiaGameConfig = MafiaGameConfig
    bot.MafiaGame = MafiaGame
    # This is used for caching the categories, and claiming them

    # this is the only attribute like this, but we do NOT want to override
    # if it already exists. We would remove games that can already be running's
    # claims, and claim over them. This would cause chaos. Games can still be played
    # even if this is reloaded, as they will be stale references still stored in mafia
    if not hasattr(bot, "claimed_categories"):
        bot.claimed_categories = {}


def teardown(bot):
    del bot.MafiaGameConfig
    del bot.MafiaGame<|MERGE_RESOLUTION|>--- conflicted
+++ resolved
@@ -901,21 +901,6 @@
 
     # Entry points
 
-<<<<<<< HEAD
-    async def pre_day(self):
-        deaths = []
-        if self._day > 1:
-            for player in self.players:
-                if player.dead:
-                    continue
-                if killer := player.killed_by:
-                    await self._handle_killing(killer, player)
-                    deaths.append(player)
-
-            await self.day_notification(*deaths)
-        else:
-            await self.day_notification()
-=======
     async def play(self):
         """Handles the preparation and the playing of the game"""
         await self._setup_config()
@@ -927,7 +912,6 @@
         while True:
             if await self._cycle():
                 break
->>>>>>> 0e5d9fe5
 
         # The game is done, allow dead players to chat again
         for player in self.players:
@@ -944,55 +928,9 @@
         msg = "\n".join(
             f"{player.member.mention} ({player})" for player in self.players
         )
-<<<<<<< HEAD
-        # Cancel pending tasks, times up
-        for task in pending:
-            task.cancel()
-
-        # Now check for msg, if it's here then there was a hanging vote
-        if msg:
-            # Reactions aren't updated in place, need to refetch
-            msg = await msg.channel.fetch_message(msg.id)
-            yes_votes = discord.utils.get(msg.reactions, emoji="\N{THUMBS UP SIGN}")
-            no_votes = discord.utils.get(msg.reactions, emoji="\N{THUMBS DOWN SIGN}")
-            yes_count = 0
-            no_count = 0
-            async for user in yes_votes.users():
-                if [p for p in self.players if p.member == user and not p.dead]:
-                    yes_count += 1
-            async for user in no_votes.users():
-                if [p for p in self.players if p.member == user and not p.dead]:
-                    no_count += 1
-            # The lynching happened
-            if yes_count > no_count:
-                player = nominations["nomination"]
-                player.dead = True
-                player.lynched = True
-                await self.chat.set_permissions(
-                    player.member, read_messages=True, send_messages=False
-                )
-                if player.channel:
-                    await player.channel.set_permissions(
-                        player.member, read_messages=True, send_messages=False
-                    )
-                if player.is_mafia:
-                    await self.mafia_chat.set_permissions(
-                        player.member, read_messages=True, send_messages=False
-                    )
-                    if player.is_godfather:
-                        try:
-                            await self.choose_godfather()
-                        # If there's mafia, citizens win. Just return, the cycle will handle it
-                        except IndexError:
-                            return
-                await self.day_notification()
-                await player.member.remove_roles(self._alive_game_role)
-                await self.dead_chat.set_permissions(player.member, read_messages=True)
-=======
         await self.ctx.send(msg, allowed_mentions=AllowedMentions(users=False))
         await asyncio.sleep(60)
         await self.cleanup()
->>>>>>> 0e5d9fe5
 
     # Cleanup
 
