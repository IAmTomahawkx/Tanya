from __future__ import annotations

import asyncio
import collections
import dataclasses
import math
import random
import typing

import discord
from discord.mentions import AllowedMentions

from mafia import role_mapping, Role, Player
from utils import (
    create_night_image,
    create_day_image,
    min_max_check,
    MafiaMenu,
    MafiaPages,
    hex_to_players,
    players_to_hex,
    nomination_check,
    mafia_kill_check,
    get_mafia_player,
    cleanup_game,
)

if typing.TYPE_CHECKING:
    from utils import Context

can_send_overwrites = discord.PermissionOverwrite(send_messages=True)
cannot_send_overwrites = discord.PermissionOverwrite(send_messages=False)
can_read_overwrites = discord.PermissionOverwrite(read_messages=True)
everyone_overwrites = discord.PermissionOverwrite(
    read_messages=False,
    send_messages=False,
    attach_files=False,
    add_reactions=False,
)
spectating_overwrites = discord.PermissionOverwrite(
    read_messages=True,
    send_messages=False,
    attach_files=False,
    add_reactions=False,
)
bot_overwrites = discord.PermissionOverwrite(
    read_messages=True,
    send_messages=True,
    attach_files=True,
    add_reactions=True,
)


@dataclasses.dataclass
class MafiaGameConfig:
    starting_mafia: int
    special_roles: typing.List[typing.Type[Role]]
    ctx: Context
    night_length: int = 90
    day_length: int = 120


class MafiaGame:
    def __init__(self, ctx: Context, *, config: str):
        # The discord members, we'll produce our list of players later
        self._members: typing.List[discord.Member] = []
        # The actual players of the game
        self.players: typing.List[Player] = []

        self.ctx: Context = ctx
        self.is_day: bool = True
<<<<<<< HEAD
        self.id: typing.Optional[int] = None
=======
        self.id: int = -1
>>>>>>> c1d589d6

        # Different chats needed
        # self.category = discord.CategoryChannel = None
        # self.chat: typing.Optional[discord.TextChannel] = None
        # self.info: typing.Optional[discord.TextChannel] = None
        # self.mafia_chat: typing.Optional[discord.TextChannel] = None
        # self.dead_chat: typing.Optional[discord.TextChannel] = None

        self._alive_game_role_name: str = "Alive Players"
        # self._alive_game_role: discord.Role

        self._rand = random.SystemRandom()
        # self._config: typing.Optional[MafiaGameConfig] = None
        # The preconfigured option that can be provided
        self._preconfigured_config: str = config
        self._day: int = 1
        self._role_list: typing.Optional[list] = None

    @property
    def total_mafia(self) -> int:
        return sum(1 for player in self.players if player.is_mafia and not player.dead)

    @property
    def total_citizens(self) -> int:
        return sum(
            1 for player in self.players if player.is_citizen and not player.dead
        )

    @property
    def total_alive(self) -> int:
        return sum(1 for player in self.players if not player.dead)

    @property
    def total_players(self) -> int:
        return len(self.players)

    @property
    def godfather(self) -> typing.Optional[Player]:
        for player in self.players:
            if player.is_godfather and not player.dead:
                return player

    # Notification methods

    async def night_notification(self):
        async with self.chat.typing():
            buffer = await create_night_image(self)
            await self.info.send(file=discord.File(buffer, filename="night.png"))
            await self.chat.send(
                "It's nighttime! Check your private channels if you have a task tonight"
            )

    async def day_notification(self, *deaths: Player):
        """Creates a notification image with all of the overnight deaths"""
        async with self.info.typing():
            buffer = await create_day_image(self, list(deaths))
            await self.info.send(file=discord.File(buffer, filename="day.png"))

    # Winner methods

    def check_winner(self) -> bool:
        """Loops through all the winners and checks their win conditions"""
        for player in self.players:
            if not player.win_is_multi and player.win_condition(self):
                return True

        return False

    def get_winners(self) -> typing.List[Player]:
        """Returns all winners of this game"""
        return [p for p in self.players if p.win_condition(self)]

    async def choose_godfather(self):
        godfather = self._rand.choice(
            [
                p
                for p in self.players
                # We don't want to choose special mafia
                if p.role.__class__ is role_mapping.get("Mafia")
            ]
        )
        godfather.role.is_godfather = True

        await godfather.channel.send("You are the godfather!")

    async def pick_players(self):
        player_cls = Player
        mafia_cls = role_mapping["Mafia"]
        citizen_cls = role_mapping["Citizen"]

        # I'm paranoid
        for _ in range(5):
            self._rand.shuffle(self._members)
        # Set special roles first
        for role in self._config.special_roles:
            # Get member that will have this role
            member = self._members.pop()
            self.players.append(player_cls(member, self.ctx, role()))
        # Then get the remaining normal mafia needed
        for _ in range(self._config.starting_mafia - self.total_mafia):
            member = self._members.pop()
            self.players.append(player_cls(member, self.ctx, mafia_cls()))
        # The rest are citizens
        while self._members:
            member = self._members.pop()
            self.players.append(player_cls(member, self.ctx, citizen_cls()))

    # Channel setup methods

    async def _setup_category_channels(self, category: discord.CategoryChannel):
        # Setup all the overwrites needed
        info_overwrites = {
            self.ctx.guild.default_role: spectating_overwrites,
            self.ctx.guild.me: bot_overwrites,
            self._alive_game_role: cannot_send_overwrites,
        }
        chat_overwrites = {
            self.ctx.guild.default_role: spectating_overwrites,
            self.ctx.guild.me: bot_overwrites,
            self._alive_game_role: can_send_overwrites,
        }
        dead_overwrites = {
            self.ctx.guild.default_role: everyone_overwrites,
            self.ctx.guild.me: bot_overwrites,
        }
        mafia_overwrites = {
            self.ctx.guild.default_role: everyone_overwrites,
            self.ctx.guild.me: bot_overwrites,
            self._alive_game_role: cannot_send_overwrites,
        }

        # Now add player specific overwrites into them
        for p in self.players:
            if p.is_mafia:
                mafia_overwrites[p.member] = can_read_overwrites
            chat_overwrites[p.member] = can_read_overwrites
            info_overwrites[p.member] = can_read_overwrites

        self.info: discord.TextChannel = await category.create_text_channel(
            "info", overwrites=info_overwrites
        )
        self.chat: discord.TextChannel = await category.create_text_channel(
            "chat", overwrites=chat_overwrites
        )
        self.dead_chat: discord.TextChannel = await category.create_text_channel(
            "dead", overwrites=dead_overwrites
        )
        self.mafia_chat: discord.TextChannel = await category.create_text_channel(
            "mafia", overwrites=mafia_overwrites
        )

    async def _setup_category(self):
        # Create category the channels will be in first
        self.category = category = await self.ctx.guild.create_category_channel(
            "MAFIA GAME"
        )
        # Make sure the default channels are setup properly
        await self._setup_category_channels(category)

        # Do this in the background to allow for playing while waiting
        self.ctx.create_task(self._setup_channels(category))

        return category

    async def _setup_channels(self, category: discord.CategoryChannel):
        """Receives a category with the default channels already setup, then sets up the
        rest of the players. This will also spawn the day tasks for each player for the first day"""
        tasks = []

        for p in self.players:
            # Everyone has their own private channel, setup overwrites for them
            overwrites = {
                self.ctx.guild.default_role: everyone_overwrites,
                self.ctx.guild.me: bot_overwrites,
                self._alive_game_role: can_send_overwrites,
                p.member: can_read_overwrites,
            }
            # Create their channel
            channel = await category.create_text_channel(
                p.member.name, overwrites=overwrites
            )
            # Set it on the player object
            p.set_channel(channel)
            # Send them their startup message and pin it
            msg = await channel.send(p.role.startup_channel_message(self, p))
            await msg.pin()

            tasks.append(self.ctx.create_task(p.day_task(self)))

        # Now that their channels are setup, we can choose the godfather
        await self.choose_godfather()

        # Now wait till day is over and cancel the rest of the tasks
        await asyncio.sleep(self._config.day_length)
        for task in tasks:
            if not task.done():
                task.cancel()

    async def _setup_amount_players(self) -> typing.Tuple[int, int]:
        ctx = self.ctx
        minimum_players_needed = 2
        # Get max players
        await ctx.send(
            "Starting new game of Mafia! Please first select how many players "
            "you want to allow to play the game at maximum?"
        )
        answer = await ctx.bot.wait_for(
            "message", check=min_max_check(ctx, minimum_players_needed, 25)
        )
        max_players = int(answer.content)
        # Min players
        await ctx.send("How many players at minimum?")
        answer = await ctx.bot.wait_for(
            "message",
            check=min_max_check(ctx, minimum_players_needed, max_players),
        )
        min_players = int(answer.content)

        return min_players, max_players

    async def _setup_players(
        self, min_players: int, max_players: int
    ) -> typing.List[discord.Member]:
        wait_length_for_players_to_join = 60
        ctx = self.ctx
        game_players: typing.Set[int] = set()

        async def wait_for_players():
            nonlocal game_players
            game_players = set()
            # Now start waiting for the players to actually join
            embed = discord.Embed(
                title="Mafia game!",
                description=f"Press \N{WHITE HEAVY CHECK MARK} to join! Waiting till at least {min_players} join. "
                f"After that will wait for {wait_length_for_players_to_join} seconds for the rest of the players to join",
            )
            embed.set_thumbnail(url=str(ctx.guild.icon_url))
            embed.set_footer(text=f"{len(game_players)}/{min_players} Needed to join")
            msg = await ctx.send(embed=embed)
            await msg.add_reaction("\N{WHITE HEAVY CHECK MARK}")

            timer_not_started = True
            # Start the event here so that the update can use it
            join_event = asyncio.Event()

            async def joining_over():
                await asyncio.sleep(wait_length_for_players_to_join)
                join_event.set()

            async def update_embed():
                nonlocal timer_not_started
                while True:
                    # We want to start timeout if we've reached min players, but haven't
                    # already started it
                    start_timeout = (
                        len(game_players) >= min_players and timer_not_started
                    )
                    if start_timeout:
                        timer_not_started = False
                        embed.description = f"{embed.description}\n\nMin players reached! Waiting {wait_length_for_players_to_join} seconds or till max players ({max_players}) reached"
                        ctx.create_task(joining_over())
                    embed.set_footer(
                        text=f"{len(game_players)}/{min_players} Needed to join"
                    )
                    await msg.edit(embed=embed)
                    await asyncio.sleep(2)

            def check(p) -> bool:
                # First don't accept any reactions that aren't actually people joining/leaving
                if p.message_id != msg.id:
                    return False
                if str(p.emoji) != "\N{WHITE HEAVY CHECK MARK}":
                    return False
                if p.user_id == ctx.bot.user.id:
                    return False
                if p.event_type == "REACTION_ADD":
                    game_players.add(p.user_id)
                    # If we've hit the max, finish
                    if len(game_players) == max_players:
                        return True
                # Only allow people to leave if we haven't hit the min
                if p.event_type == "REACTION_REMOVE":
                    try:
                        game_players.remove(p.user_id)
                    except KeyError:
                        pass

                return False

            done, pending = await asyncio.wait(
                [
                    ctx.create_task(ctx.bot.wait_for("raw_reaction_add", check=check)),
                    ctx.create_task(
                        ctx.bot.wait_for("raw_reaction_remove", check=check)
                    ),
                    ctx.create_task(update_embed()),
                    ctx.create_task(join_event.wait()),
                ],
                return_when=asyncio.FIRST_COMPLETED,
                timeout=300,
            )

            for task in pending:
                task.cancel()

            # If nothing was done, then the timeout happened
            if not done:
                raise asyncio.TimeoutError()

            return len(game_players) >= min_players

        for _ in range(5):
            if await wait_for_players():
                break

        if len(game_players) < min_players:
            await ctx.send("Failed to get players too many times")
            raise Exception()

        # Get the member objects
        game_members = await ctx.guild.query_members(user_ids=list(game_players))
        admins = [p.mention for p in game_members if p.guild_permissions.administrator]
        if admins:
            await ctx.send(
                "There are admins in this game, which means I cannot hide the "
                f"game channels from them. I will DM you the role you have {','.join(admins)}"
                ". Please only check the corresponding channel and the chat channel. "
                "Don't chat during the night, only respond to prompts in your channel. **Please "
                "make sure your DMs are open on this server, the game WILL fail to start if I can't "
                "DM you.**"
            )

        return game_members

    async def _setup_amount_mafia(self, players: int) -> int:
        ctx = self.ctx
        # Get amount of Mafia
        await ctx.send(
            f"How many mafia members (including special mafia members; Between 1 and {int(players / 2)})?"
        )
        answer = await ctx.bot.wait_for(
            "message", check=min_max_check(ctx, 1, int(players / 2))
        )
        amount_of_mafia = int(answer.content)

        return amount_of_mafia

    async def _setup_special_roles(
        self, players: int, mafia: int
    ) -> typing.List[typing.Tuple[typing.Type[Role], int]]:
        ctx = self.ctx
        amount_of_specials = [
            (v, 0) for k, v in role_mapping.items() if k not in ["Mafia", "Citizen"]
        ]
        menu = MafiaMenu(source=MafiaPages(amount_of_specials, ctx))

        menu.amount_of_players = players
        menu.amount_of_mafia = mafia
        await menu.start(ctx, wait=True)

        return amount_of_specials

    # During game channel modification

    async def lock_chat_channel(self):
        await self.chat.set_permissions(
            self._alive_game_role, overwrite=cannot_send_overwrites
        )

    async def unlock_chat_channel(self):
        await self.chat.set_permissions(
            self._alive_game_role, overwrite=can_send_overwrites
        )

    async def lock_mafia_channel(self):
        await self.mafia_chat.set_permissions(
            self._alive_game_role, overwrite=cannot_send_overwrites
        )

    async def unlock_mafia_channel(self):
        await self.mafia_chat.set_permissions(
            self._alive_game_role, overwrite=can_send_overwrites
        )

    # Pre game entry methods

    async def _setup_config(self) -> str:
        """All the setup needed for the game to play"""
        ctx = self.ctx
        # Get/create the alive role
        role = discord.utils.get(ctx.guild.roles, name=self._alive_game_role_name)
        if role is None:
            self._alive_game_role = await ctx.guild.create_role(
                name=self._alive_game_role_name, hoist=True
            )
        else:
            self._alive_game_role = role

        # Config is already set
        if self._preconfigured_config:
            # Convert hex to the stuff we care about
            (
                amount_of_mafia,
                min_players,
                max_players,
                special_roles,
            ) = hex_to_players(
                self._preconfigured_config,
                # A list of only the special roles
                [v for k, v in role_mapping.items() if k not in ["Mafia", "Citizen"]],
            )
            # The only setup we need to do is get the players who will player
            self._members = await self._setup_players(min_players, max_players)
            # Set the config
            self._config = MafiaGameConfig(amount_of_mafia, special_roles, ctx)

            conf = self._preconfigured_config
        else:
            # Go through normal setup. Amount of players, letting players join, amount of mafia, special roles
            min_players, max_players = await self._setup_amount_players()
            self._members = await self._setup_players(min_players, max_players)
            amount_of_mafia = await self._setup_amount_mafia(len(self._members))
            special_roles = await self._setup_special_roles(
                len(self._members), amount_of_mafia
            )
            # Convert the tuple of player, amount to just a list of all roles
            special_roles = [role for (role, amt) in special_roles for _ in range(amt)]
            # Get hex to allow them to use this setup in the future
            h = players_to_hex(special_roles, amount_of_mafia, min_players, max_players)
            await self.ctx.send(
                "In the future you can provide this to the mafia start command "
                f"to use the exact same configuration:\n{h}"
            )
            # Now that the setup is done, create the configuration for the game
            self._config = MafiaGameConfig(amount_of_mafia, special_roles, ctx)

            conf = h

        for member in self._members:
            await member.add_roles(self._alive_game_role)

        return conf

    async def _game_preparation(self, conf: str):
        # Sort out the players
        await self.pick_players()
        # Setup the category required
        await self._setup_category()

        async with self.ctx.acquire() as conn:
            query = "INSERT INTO games (guild_id, config) VALUES ($1, $2) RETURNING id"
<<<<<<< HEAD
            self.id = await conn.fetchval(query, self.ctx.guild.id, conf)
=======
            ret = await conn.fetchval(query, self.ctx.guild.id, conf)
            self.id = typing.cast(int, ret)
>>>>>>> c1d589d6

            batched = [
                (self.id, player.member.id, player.role.id) for player in self.players
            ]
            query = "INSERT INTO players VALUES ($1, $2, $3)"
            await conn.executemany(query, batched)

    # Day/Night cycles

    async def _cycle(self) -> bool:
        """Performs one cycle of day/night"""
        # Do day tasks and check for winner
        await self._day_phase()
        if self.check_winner():
            return True
        self._day += 1
        # Then night tasks
        await self._night_phase()
        for player in self.players:
            self.ctx.create_task(player.post_night_task(self))

        return False

    async def _day_phase(self):
        if self._day == 1:
            await self.day_notification()
            await asyncio.sleep(10)
            await self.chat.send("Day is ending in 20 seconds")
            await asyncio.sleep(20)

            return

        await self.chat.send(f"{self._alive_game_role.mention} Day has begun!")

        await self._day_notify_of_night_phase()
        if self.check_winner():
            return

        # Start everyones day tasks
        tasks = [
            self.ctx.create_task(p.day_task(self)) for p in self.players if not p.dead
        ]
        await self._day_discussion_phase()
        # We'll cycle nomination -> voting up to three times
        # if no one gets nominated, or a vote is successful we'll break out
        for _ in range(3):
            nominated = await self._day_nomination_phase()
            if nominated is None:
                break

            await self._day_defense_phase(nominated)
            # If vote went through don't allow more nominations
            if await self._day_vote_phase(nominated):
                break
            if self.check_winner():
                return

        for task in tasks:
            if not task.done():
                task.cancel()

    async def _day_notify_of_night_phase(self):
        """Handles notification of what happened during the night"""
        killed: typing.Dict[Player, str] = {}
        batched_kills: typing.List[typing.Tuple[int, int, int, int, bool]] = []

        for player in self.players:
            killer = player.attacked_by
            cleaner = player.cleaned_by
            protector = player.protected_by

            # Don't care about already dead players
            if player.dead:
                continue
            # If they weren't killed, we don't care
            if not killer:
                player.cleanup_attrs()
                continue

            # If they were protected, then let them know
            if (
                protector
                and killer.attack_type
                and protector.defense_type
                and killer.attack_type <= protector.defense_type
            ):
                await player.channel.send(protector.save_message)
                # If the killer was mafia, we also want to notify them of the saving
                if killer.is_mafia:
                    await self.mafia_chat.send(
                        f"{player.member.name} was saved last night from your attack!"
                    )
                player.cleanup_attrs()
                continue

            batched_kills.append(
                (
                    self.id,
                    killer.member.id,
                    player.member.id,
                    self._day - 1,
                    killer == player,
                )
            )

            # If they were cleaned, then notify the cleaner
            if cleaner:
                await cleaner.channel.send(
                    f"You cleaned {player.member.name}'s dead body up, their role was {player}"
                )

            # Now if we're here it's a kill that wasn't stopped
            player.dead = True
            # Check if it's a suicide or not
            if player == killer:
                msg = "f{player.member.mention} ({player}) suicided during the night!"
            else:
                msg = killer.attack_message.format(killer=killer, killed=player)

            killed[player] = msg

            # Remove their alive role and let them see dead chat
            await player.member.remove_roles(self._alive_game_role)
            await self.dead_chat.set_permissions(
                player.member, read_messages=True, send_messages=True
            )
            # Now if they were godfather, choose new godfather
            if player.is_godfather:
                await self.choose_godfather()
                player.role.is_godfather = False
            # If they had an executionor targetting them, they become a jester
            if player.executionor_target and not player.executionor_target.dead:
                player.executionor_target.role = role_mapping["Jester"]()

        task = create_day_image(self, list(killed.keys()))

        async with self.ctx.acquire() as conn:
            query = "INSERT INTO kills VALUES ($1, $2, $3, $4, $5)"
            await conn.executemany(query, batched_kills)

            query = "UPDATE players SET die = true WHERE game_id = $1 AND user_id = $2"
            await conn.executemany(query, [(self.id, x[2]) for x in batched_kills])

        for player, msg in killed.items():
            await self.chat.send(msg)
            # Give a bit of a pause for people to digest information
            await asyncio.sleep(2)

        if not killed:
            await self.chat.send("No one died last night!")

        # Wait for the task to get the image and send it
        buff = await task
        await self.info.send(file=discord.File(buff, filename="day.png"))

    async def _day_discussion_phase(self):
        """Handles the discussion phase of the day"""
        await self.unlock_chat_channel()
        await self.chat.send(
            "Discussion time! You have 45 seconds before nomination will start"
        )
        await asyncio.sleep(45)

    async def _day_nomination_phase(self) -> typing.Optional[Player]:
        """Handles a nomination vote phase of the day"""
        noms_needed = math.floor(self.total_alive / 2) + 1
        await self.chat.send(
            "Nomination started! 30 seconds to nominate, at any point "
            "type `>>nominate @Member` to nominate the person you want to put up. "
            f"Need {noms_needed} players to nominate"
        )
        nominations: typing.Dict[Player, Player] = {}
        try:
            await self.ctx.bot.wait_for(
                "message",
                check=nomination_check(self, nominations),
                timeout=30,
            )
        except asyncio.TimeoutError:
            pass

        # Nomination done, get the one voted the most
        try:
            most, count = collections.Counter(nominations.values()).most_common()[0]
        except IndexError:
            return

        if count >= noms_needed:
            return most

    async def _day_defense_phase(self, player: Player):
        """Handles the defense of a player phase"""
        # Set the overwrites so only this person can talk
        overwrites = self.chat.overwrites
        overwrites[self._alive_game_role] = cannot_send_overwrites
        overwrites[player.member] = can_send_overwrites
        await self.chat.edit(overwrites=overwrites)
        await self.chat.send(f"What is your defense {player.member.mention}?")
        await asyncio.sleep(30)
        # Now set them back to to anyone alive can talk
        overwrites[player.member] = can_read_overwrites
        overwrites[self._alive_game_role] = can_send_overwrites

    async def _day_vote_phase(self, player: Player):
        """Handles the voting for a player"""
        votes = {}

        def check(m):
            if m.channel != self.chat:
                return False
            if not (voter := discord.utils.get(self.players, member=m.author)):
                return False
            if m.content.lower() not in ("guilty", "innocent"):
                return False
            # Override to allow them to change their decision
            votes[voter] = m.content.lower()
            self.ctx.create_task(m.add_reaction("\N{THUMBS UP SIGN}"))
            return False

        await self.chat.send(
            "Make your votes now! Send either `Guilty` or `Innocent` to cast your vote"
        )
        try:
            await self.ctx.bot.wait_for("message", check=check, timeout=30)
        except asyncio.TimeoutError:
            pass

        guilty_votes = list(votes.values()).count("guilty")
        innocent_votes = list(votes.values()).count("innocent")

        if guilty_votes > innocent_votes:
            await self.chat.send(
                f"{player.member.mention} has been lynched! Votes {guilty_votes} to {innocent_votes}"
            )
            player.dead = True
            player.lynched = True
            # Remove their permissions from their channel
            await player.channel.set_permissions(
                player.member, read_messages=True, send_messages=False
            )
            if player.is_mafia:
                await self.mafia_chat.set_permissions(
                    player.member, read_messages=True, send_messages=False
                )
                # Repick godfather if they were godfather
                if player.is_godfather:
                    try:
                        await self.choose_godfather()
                    # If there's no mafia, citizens win. Just return, the cycle will handle it
                    except IndexError:
                        return
            await player.member.remove_roles(self._alive_game_role)
            await self.dead_chat.set_permissions(
                player.member, read_messages=True, send_messages=True
            )
            async with self.ctx.acquire() as conn:
                query = "INSERT INTO kills VALUES ($1, null, $2, $3, false)"
                await conn.execute(query, self.id, player.member.id, self._day)

            return True
        else:
            await self.chat.send(
                f"{player.member.mention} has been spared! Votes {guilty_votes} to {innocent_votes}"
            )
            return False

    async def _night_phase(self):
        await self.night_notification()
        await self.lock_chat_channel()
        await self.unlock_mafia_channel()

        # Schedule tasks. Add the asyncio sleep to *ensure* we sleep that long
        # even if everyone finishes early
        async def night_sleep():
            await asyncio.sleep(self._config.night_length - 20)
            for p in self.players:
                if p.dead or p.night_role_blocked:
                    continue
                self.ctx.create_task(
                    p.channel.send("Night is about to end in 20 seconds")
                )
            await self.mafia_chat.send("Night is about to end in 20 seconds")
            await asyncio.sleep(20)

        tasks = [self.ctx.create_task(night_sleep())]
        mapping = {
            count: player.member.name
            for count, player in enumerate(self.players)
            if not player.is_mafia and not player.dead
        }
        msg = "\n".join(f"{count}: {player}" for count, player in mapping.items())

        godfather = self.godfather

        if godfather.night_role_blocked:
            await self.mafia_chat.send("The godfather cannot kill tonight!")
        else:
            await self.mafia_chat.send(
                "**Godfather:** Type the number assigned to a member to kill someone. "
                f"Alive players are:\n{msg}"
            )

            async def mafia_check() -> None:
                msg = await self.ctx.bot.wait_for(
                    "message",
                    check=mafia_kill_check(self, mapping),
                )
                player = mapping[int(msg.content)]
                player = get_mafia_player(self, player)
                assert godfather is not None
                player.kill(godfather)
                await self.mafia_chat.send("\N{THUMBS UP SIGN}")

            tasks.append(self.ctx.create_task(mafia_check()))

        for p in self.players:
            if p.dead or p.night_role_blocked:
                p.night_role_blocked = False
                continue
            task = self.ctx.create_task(p.night_task(self))
            tasks.append(task)

        _, pending = await asyncio.wait(
            tasks, timeout=self._config.night_length, return_when=asyncio.ALL_COMPLETED
        )
        # Cancel pending tasks, times up
        for task in pending:
            task.cancel()

        await self.lock_mafia_channel()

    # Entry points

    async def _start(self):
        """Play the game"""
        await self.chat.send(
            f"{self._alive_game_role.mention} game has started! (Your private channels will be created shortly)"
        )
        fmt = "\n".join(f"{player.role}" for player in self.players)
        msg = await self.info.send(f"Roles this game are:\n{fmt}")
        await msg.pin()

        while True:
            if await self._cycle():
                break

        # The game is done, allow dead players to chat again
        for player in self.players:
            if player.dead:
                await self.chat.set_permissions(player.member, read_messages=True)

        # Send winners
        winners = self.get_winners()
        winner_msg = "Winners are:\n{}".format(
            "\n".join(f"{winner.member.mention} ({winner})" for winner in winners)
        )
        await self.chat.send(winner_msg, allowed_mentions=AllowedMentions(users=False))
        # Send a message with everyone's roles
        roles_msg = "\n".join(
            f"{player.member.mention} ({player})" for player in self.players
        )
        await self.ctx.send(
            f"The game is over! Roles were:\n{roles_msg}\n\n{winner_msg}",
            allowed_mentions=AllowedMentions(users=False),
        )

        async with self.ctx.acquire() as conn:
            query = "UPDATE players SET win = true WHERE game_id = $1 AND user_id = $2"
            await conn.executemany(
                query, [(self.id, player.member.id) for player in winners]
            )
            await conn.execute(
                "UPDATE games SET day_count = $1 WHERE id = $2", self._day, self.id
            )

        await asyncio.sleep(60)
        await self.cleanup()

    async def play(self):
        """Handles the preparation and the playing of the game"""
        conf = await self._setup_config()
        await self._game_preparation(conf)
        await self._start()

    # Cleanup

    async def cleanup(self):
        cleanup_game(self)

        for player in self.players:
            await player.member.remove_roles(self._alive_game_role)

        if category := self.category:
            for channel in category.channels:
                await channel.delete()

            await category.delete()<|MERGE_RESOLUTION|>--- conflicted
+++ resolved
@@ -69,11 +69,7 @@
 
         self.ctx: Context = ctx
         self.is_day: bool = True
-<<<<<<< HEAD
-        self.id: typing.Optional[int] = None
-=======
         self.id: int = -1
->>>>>>> c1d589d6
 
         # Different chats needed
         # self.category = discord.CategoryChannel = None
@@ -525,12 +521,8 @@
 
         async with self.ctx.acquire() as conn:
             query = "INSERT INTO games (guild_id, config) VALUES ($1, $2) RETURNING id"
-<<<<<<< HEAD
-            self.id = await conn.fetchval(query, self.ctx.guild.id, conf)
-=======
             ret = await conn.fetchval(query, self.ctx.guild.id, conf)
             self.id = typing.cast(int, ret)
->>>>>>> c1d589d6
 
             batched = [
                 (self.id, player.member.id, player.role.id) for player in self.players
