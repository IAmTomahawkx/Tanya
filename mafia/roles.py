--- conflicted
+++ resolved
@@ -542,23 +542,6 @@
 
 async def initialize_db(bot: MafiaBot):
     async with bot.db.acquire() as conn:
-<<<<<<< HEAD
-        query = "SELECT id, name, alignment, attack_level, defence_level FROM roles"
-        data = await conn.fetch(query)
-
-    for x in data:
-        r = role_mapping[x["name"]]
-        r.id = x["id"]
-        if x["alignment"] == 1:
-            r.is_citizen = True
-        elif x["alignment"] == 2:
-            r.is_independent = True
-        else:
-            r.is_mafia = True
-
-        r.attack_type = x["attack_level"] and AttackType(x["attack_level"])
-        r.defense_type = x["defence_level"] and DefenseType(x["defence_level"])
-=======
         query = "SELECT * FROM roles"
         data = await conn.fetch(query)
 
@@ -567,9 +550,8 @@
 
         role.id = row["id"]
         role.alignment = Alignment(row["alignment"])
-        role.attack_type = AttackType(row["attack_level"])
-        role.defense_type = DefenseType(row["defence_level"])
->>>>>>> c1d589d6
+        role.attack_type = row["attack_level"] and AttackType(row["attack_level"])
+        role.defense_type = row["defence_level"] and DefenseType(row["defence_level"])
 
     if not all(x.id is not None for x in role_mapping.values()):
         raise RuntimeError(
