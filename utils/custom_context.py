from __future__ import annotations

import asyncio
import traceback
import types
import typing
from contextlib import asynccontextmanager

import asyncpg

import config
import discord
from discord.ext import commands

from utils import Cog

if typing.TYPE_CHECKING:
    from utils import MafiaBot


class Context(commands.Context):
    error_channel = config.error_channel_id
    bot: MafiaBot

    def create_task(self, *args, **kwargs):
        """A shortcut to creating a task with a callback of logging the error"""
        task = self.bot.loop.create_task(*args, **kwargs)
        task.add_done_callback(self._log_future_error)

        return task

    def _log_future_error(self, future: asyncio.Future):
        # Technically the task housing the task this callback is for is what's
        # usually cancelled, therefore cancelled() doesn't actually catch this case
        try:
            if future.cancelled():
                return
            elif exc := future.exception():
                self.bot.loop.create_task(self.log_error(exc))
        except asyncio.CancelledError:
            return

    def reload_module_across_extensions(self, name):
        """Handles hot reloading a module across all the extensions that use it"""
        for key, extension in self.bot.extensions.items():
            # Try to get the module from the extension
            lib = getattr(extension, name, None)

            # If it exists and it's a module, we'll reload
            if isinstance(lib, types.ModuleType):
                # Find the cog that's in this extension and reload it
                for _, cog in self.bot.cogs.items():
                    cog = typing.cast(Cog, cog)
                    if cog.__module__ == key:
                        cog.reload(lib)

    async def log_error(self, error: BaseException):
        # Format the error message
        discord.Message
        fmt = f"""
Guild ID: {self.guild.id}
```
{''.join(traceback.format_tb(error.__traceback__)).strip()}
{error.__class__.__name__}: {error}
```
"""
        # If the channel has been set, use it
        if isinstance(self.error_channel, discord.TextChannel):
            await self.error_channel.send(fmt)
        # Otherwise if it hasn't been set yet, try to set it
        elif isinstance(self.error_channel, int):
            channel = typing.cast(
                discord.TextChannel,
                await self.bot.fetch_channel(self.error_channel),
            )
            if channel is not None:
                self.error_channel = channel
                await self.error_channel.send(fmt)

    @asynccontextmanager
<<<<<<< HEAD
    async def acquire(self) -> asyncpg.Connection:
=======
    async def acquire(self) -> typing.AsyncIterator[asyncpg.Connection]:
>>>>>>> c1d589d6
        conn = await self.bot.db.acquire()
        try:
            yield conn
        finally:
            await self.bot.db.release(conn)<|MERGE_RESOLUTION|>--- conflicted
+++ resolved
@@ -56,7 +56,6 @@
 
     async def log_error(self, error: BaseException):
         # Format the error message
-        discord.Message
         fmt = f"""
 Guild ID: {self.guild.id}
 ```
@@ -78,11 +77,7 @@
                 await self.error_channel.send(fmt)
 
     @asynccontextmanager
-<<<<<<< HEAD
-    async def acquire(self) -> asyncpg.Connection:
-=======
     async def acquire(self) -> typing.AsyncIterator[asyncpg.Connection]:
->>>>>>> c1d589d6
         conn = await self.bot.db.acquire()
         try:
             yield conn
